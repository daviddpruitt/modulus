# SPDX-FileCopyrightText: Copyright (c) 2023 - 2024 NVIDIA CORPORATION & AFFILIATES.
# SPDX-FileCopyrightText: All rights reserved.
# SPDX-License-Identifier: Apache-2.0
#
# Licensed under the Apache License, Version 2.0 (the "License");
# you may not use this file except in compliance with the License.
# You may obtain a copy of the License at
#
#     http://www.apache.org/licenses/LICENSE-2.0
#
# Unless required by applicable law or agreed to in writing, software
# distributed under the License is distributed on an "AS IS" BASIS,
# WITHOUT WARRANTIES OR CONDITIONS OF ANY KIND, either express or implied.
# See the License for the specific language governing permissions and
# limitations under the License.

"""Generate random images using the techniques described in the paper
"Elucidating the Design Space of Diffusion-Based Generative Models"."""

from concurrent.futures import ThreadPoolExecutor
import datetime

import cftime
from einops import rearrange
import hydra
import netCDF4 as nc
import nvtx
from omegaconf import OmegaConf, DictConfig
import torch
from torch.distributed import gather
import torch._dynamo
import tqdm


from modulus.distributed import DistributedManager
from modulus.launch.logging import PythonLogger, RankZeroLoggingWrapper
from modulus.utils.generative import (
    ablation_sampler,
    parse_int_list,
    StackedRandomGenerator,
)
from modulus import Module
from datasets.base import DownscalingDataset
from datasets.dataset import init_dataset_from_config
from training.time import convert_datetime_to_cftime, time_range


time_format = "%Y-%m-%dT%H:%M:%S"


@hydra.main(version_base="1.2", config_path="conf", config_name="config_generate")
def main(cfg: DictConfig) -> None:
    """Generate random images using the techniques described in the paper
    "Elucidating the Design Space of Diffusion-Based Generative Models".
    """

    # Parse options
    res_ckpt_filename = getattr(cfg, "res_ckpt_filename")
    reg_ckpt_filename = getattr(cfg, "reg_ckpt_filename")
    image_outdir = getattr(cfg, "image_outdir")
    seeds = parse_int_list(getattr(cfg, "seeds", "0-63"))
    num_steps = getattr(cfg, "num_steps", 18)
    sample_res = getattr(cfg, "sample_res", "full")
    sampling_method = getattr(cfg, "sampling_method", "stochastic")
    seed_batch_size = getattr(cfg, "seed_batch_size", 1)
    force_fp16 = getattr(cfg, "force_fp16", False)
    use_torch_compile = getattr(cfg, "use_torch_compile", True)
    inference_mode = getattr(cfg, "inference_mode", "regression_and_diffusion")

    # Parse deterministic sampler options
    sigma_min = getattr(cfg, "sigma_min", None)
    sigma_max = getattr(cfg, "sigma_max", None)
    rho = getattr(cfg, "rho", 7)
    solver = getattr(cfg, "solver", "heun")
    discretization = getattr(cfg, "discretization", "edm")
    schedule = getattr(cfg, "schedule", "linear")
    scaling = getattr(cfg, "scaling", None)
    S_churn = getattr(cfg, "S_churn", 0)
    S_min = getattr(cfg, "S_min", 0)
    S_max = getattr(cfg, "S_max", float("inf"))
    S_noise = getattr(cfg, "S_noise", 1)

    # Parse data options
    times_range = getattr(cfg, "time_range", None)
    patch_size = getattr(cfg, "patch_size", 448)
    patch_shape_x = getattr(cfg, "patch_shape_x", 448)
    patch_shape_y = getattr(cfg, "patch_shape_y", 448)
    overlap_pix = getattr(cfg, "overlap_pixels", 0)
    boundary_pix = getattr(cfg, "boundary_pixels", 2)
    hr_mean_conditioning = getattr(cfg, "hr_mean_conditioning", False)

    # Initialize distributed manager
    DistributedManager.initialize()
    dist = DistributedManager()
    device = dist.device

    if times_range is not None:
        times = []
        t_start = datetime.datetime.strptime(times_range[0], time_format)
        t_end = datetime.datetime.strptime(times_range[1], time_format)
        dt = datetime.timedelta(hours=(times_range[2] if len(times_range) > 2 else 1))
        times = [
            t.strftime(time_format)
            for t in time_range(t_start, t_end, dt, inclusive=True)
        ]
    else:
        times = getattr(cfg, "times", ["2021-02-02T00:00:00"])

    # writer options
    num_writer_workers = getattr(cfg, "num_writer_workers", 1)

    # Create dataset object
    dataset_cfg = OmegaConf.to_container(cfg.dataset)
    dataset, sampler = get_dataset_and_sampler(dataset_cfg=dataset_cfg, times=times)
    (img_shape_y, img_shape_x) = dataset.image_shape()
    img_out_channels = len(dataset.output_channels())

    # Sampler kwargs
    if sampling_method == "stochastic":
        sampler_kwargs = {
            "patch_shape": patch_shape_x,
            "overlap_pix": overlap_pix,
            "boundary_pix": boundary_pix,
            "sigma_min": sigma_min,
            "sigma_max": sigma_max,
            "rho": rho,
            "S_churn": S_churn,
            "S_min": S_min,
            "S_max": S_max,
            "S_noise": S_noise,
        }
    elif sampling_method == "deterministic":
        sampler_kwargs = {
            "sigma_min": sigma_min,
            "sigma_max": sigma_max,
            "rho": rho,
            "solver": solver,
            "discretization": discretization,
            "schedule": schedule,
            "scaling": scaling,
            "S_churn": S_churn,
            "S_min": S_min,
            "S_max": S_max,
            "S_noise": S_noise,
        }
    else:
        raise ValueError(f"Unknown sampling method {sampling_method}")

    # Initialize logger
    logger = PythonLogger("generate")  # General python logger
    logger0 = RankZeroLoggingWrapper(logger, dist)
    logger.file_logging("generate.log")

    if (patch_shape_x is None) or (patch_shape_x > img_shape_x):
        patch_shape_x = img_shape_x
    if (patch_shape_y is None) or (patch_shape_y > img_shape_y):
        patch_shape_y = img_shape_y
    if patch_shape_x != img_shape_x or patch_shape_y != img_shape_y:
        if patch_shape_x != patch_shape_y:
            raise NotImplementedError("Rectangular patch not supported yet")
        if patch_shape_x % 32 != 0 or patch_shape_y % 32 != 0:
            raise ValueError("Patch shape needs to be a multiple of 32")
        if sampling_method == "deterministic":
            raise NotImplementedError(
                "Patch-based deterministic sampler not supported yet. Please use stochastic sampler instead. "
            )
        logger0.info("Patch-based generation enabled")
    else:
        logger0.info("Patch-based generation disabled")

    # Parse the inference mode
    if inference_mode == "regression":
        load_net_reg, load_net_res = True, False
    elif inference_mode == "diffusion":
        load_net_reg, load_net_res = False, True
    elif inference_mode == "regression_and_diffusion":
        load_net_reg, load_net_res = True, True
    else:
        raise ValueError(f"Invalid inference mode {inference_mode}")

    # Load diffusion network, move to device, change precision
    if load_net_res:
        logger0.info(f'Loading residual network from "{res_ckpt_filename}"...')
        net_res = Module.from_checkpoint(res_ckpt_filename)
        net_res = net_res.eval().to(device).to(memory_format=torch.channels_last)
        if force_fp16:
            net_res.use_fp16 = True
    else:
        net_res = None

    # load regression network, move to device, change precision
    if load_net_reg:
        logger0.info(f'Loading network from "{reg_ckpt_filename}"...')
        net_reg = Module.from_checkpoint(reg_ckpt_filename)
        net_reg = net_reg.eval().to(device).to(memory_format=torch.channels_last)
        if force_fp16:
            net_reg.use_fp16 = True
    else:
        net_reg = None

    # Reset since we are using a different mode.
    if use_torch_compile:
        torch._dynamo.reset()
        compile_mode = "reduce-overhead"
        # Only compile residual network
        # Overhead of compiling regression network outweights any benefits
        if net_res:
            net_res = torch.compile(net_res, mode=compile_mode)

    def generate_fn(image_lr):
        """Function to generate an image

        Args:
            image_lr: low resolution input. shape: (b, c, h, w)

        Return
            image_hr: high resolution output: shape (b, c, h, w)
        """
        with nvtx.annotate("generate_fn", color="green"):
            if sample_res == "full":
                image_lr_patch = image_lr
            else:
                torch.cuda.nvtx.range_push("rearrange")
                image_lr_patch = rearrange(
                    image_lr,
                    "b c (h1 h) (w1 w) -> (b h1 w1) c h w",
                    h1=img_shape_y // patch_size,
                    w1=img_shape_x // patch_size,
                )
                torch.cuda.nvtx.range_pop()
            image_lr_patch = image_lr_patch.to(memory_format=torch.channels_last)

            sample_seeds = seeds

            logger0.info(f"seeds: {sample_seeds}")
            if net_reg:
                with nvtx.annotate("regression_model", color="yellow"):
                    image_reg = generate(
                        net=net_reg,
                        img_lr=image_lr_patch,
                        seed_batch_size=1,
                        seeds=list(
                            range(dist.world_size)
                        ),  # Only run regression model once
                        pretext="reg",
<<<<<<< HEAD
                        class_idx=class_idx,
                        img_shape = (img_shape_x, img_shape_y),
                        img_out_channels = img_out_channels,
=======
>>>>>>> ab39f63b
                    )
            if net_res:
                if hr_mean_conditioning and sampling_method == "stochastic":
                    sampler_kwargs.update({"mean_hr": image_reg[0:1]})
                with nvtx.annotate("diffusion model", color="purple"):
                    image_res = generate(
                        net=net_res,
                        img_lr=image_lr_patch.expand(seed_batch_size, -1, -1, -1).to(
                            memory_format=torch.channels_last
                        ),
                        seed_batch_size=seed_batch_size,
                        sampling_method=sampling_method,
                        seeds=sample_seeds,
                        pretext="gen",
                        num_steps=num_steps,
                        img_shape = (img_shape_x, img_shape_y),
                        img_out_channels = img_out_channels,
                        **sampler_kwargs,
                    )
            if inference_mode == "regression":
                image_out = image_reg
            elif inference_mode == "diffusion":
                image_out = image_res
            else:
                image_out = image_reg + image_res

            # reshape: (1*9*9)x3x50x50  --> 1x3x450x450
            if sample_res != "full":
                image_out = rearrange(
                    image_out,
                    "(b h1 w1) c h w -> b c (h1 h) (w1 w)",
                    h1=img_shape_y // patch_size,
                    w1=img_shape_x // patch_size,
                )

            # Gather tensors on rank 0
            if dist.world_size > 1:
                if dist.rank == 0:
                    gathered_tensors = [
                        torch.zeros_like(
                            image_out, dtype=image_out.dtype, device=image_out.device
                        )
                        for _ in range(dist.world_size)
                    ]
                else:
                    gathered_tensors = None

                torch.distributed.barrier()
                gather(
                    image_out,
                    gather_list=gathered_tensors if dist.rank == 0 else None,
                    dst=0,
                )

                if dist.rank == 0:
                    return torch.cat(gathered_tensors)
                else:
                    return None
            else:
                return image_out

    # generate images
    logger0.info("Generating images...")

    with nc.Dataset(f"{image_outdir}_{dist.rank}.nc", "w") as f:
        # add attributes
        f.cfg = str(cfg)
        with torch.cuda.profiler.profile():
            with torch.autograd.profiler.emit_nvtx():
                generate_and_save(
                    dataset,
                    sampler,
                    f,
                    generate_fn,
                    device,
                    num_writer_workers,
                    logger0,
                )

    logger0.info("Done.")


def _get_name(channel_info):
    return channel_info.name + channel_info.level


def get_dataset_and_sampler(dataset_cfg, times):
    """
    Get a dataset and sampler for generation.
    """
    (dataset, _) = init_dataset_from_config(dataset_cfg, batch_size=1)
    plot_times = [
        convert_datetime_to_cftime(datetime.datetime.strptime(time, time_format))
        for time in times
    ]
    all_times = dataset.time()
    time_indices = [all_times.index(t) for t in plot_times]
    sampler = time_indices

    return dataset, sampler


def generate_and_save(
    dataset, sampler, f: nc.Dataset, generate_fn, device, num_writer_workers, logger
):
    """
    This function generates model predictions from the input data using the specified
    `generate_fn`, and saves the predictions to the provided NetCDF file. It iterates
    through the dataset using a data loader, computes predictions, and saves them along
    with associated metadata.

    Parameters:
        dataset: Input dataset.
        sampler: Sampler for selecting data samples.
        f: NetCDF file for saving predictions.
        generate_fn: Function for generating model predictions.
        device: Device (e.g., GPU) for computation.
        logger: Logger for logging information.
    """
    # Instantiate distributed manager.
    dist = DistributedManager()
    device = dist.device

    data_loader = torch.utils.data.DataLoader(
        dataset=dataset, sampler=sampler, batch_size=1, pin_memory=True
    )
    time_index = -1
    writer = writer_from_input_dataset(f, dataset)
    warmup_steps = 2

    start = torch.cuda.Event(enable_timing=True)
    end = torch.cuda.Event(enable_timing=True)
    batch_size = 1

    # Initialize threadpool for writers
    writer_executor = ThreadPoolExecutor(max_workers=num_writer_workers)
    writer_threads = []

    times = dataset.time()

    for image_tar, image_lr, index in iter(data_loader):
        time_index += 1
        if dist.rank == 0:
            logger.info(f"starting index: {time_index}")  # TODO print on rank zero

        if time_index == warmup_steps:
            start.record()

        # continue
        image_lr = (
            image_lr.to(device=device)
            .to(torch.float32)
            .to(memory_format=torch.channels_last)
        )
        image_tar = image_tar.to(device=device).to(torch.float32)
        image_out = generate_fn(image_lr)

        # for validation - make 3x450x450 to an ordered sequence of 50x50 patches
        # input; 1x3x450x450 --> (1*9*9)x3x50x50

        if dist.rank == 0:
            batch_size = image_out.shape[0]
            # write out data in a seperate thread so we don't hold up inferencing
            writer_threads.append(
                writer_executor.submit(
                    save_images,
                    writer,
                    dataset,
                    list(times),
                    image_out.cpu(),
                    image_tar.cpu(),
                    image_lr.cpu(),
                    time_index,
                    index[0],
                )
            )
    end.record()
    end.synchronize()
    elapsed_time = start.elapsed_time(end) / 1000.0  # Convert ms to s
    timed_steps = time_index + 1 - warmup_steps
    if dist.rank == 0:
        average_time_per_batch_element = elapsed_time / timed_steps / batch_size
        logger.info(
            f"Total time to run {timed_steps} and {batch_size} ensembles = {elapsed_time} s"
        )
        logger.info(
            f"Average time per batch element = {average_time_per_batch_element} s"
        )

    # make sure all the workers are done writing
    for thread in list(writer_threads):
        thread.result()
        writer_threads.remove(thread)
    writer_executor.shutdown()


def generate(
    net,
    seeds,
    seed_batch_size,
    img_shape, # as (img_shape_x, img_shape_y)
    img_out_channels,
    sampling_method=None,
    img_lr=None,
    pretext=None,
    **sampler_kwargs,
):
    """Generate random images using the techniques described in the paper
    "Elucidating the Design Space of Diffusion-Based Generative Models".
    """

    if sampling_method == "stochastic":
        # import stochastic sampler
        try:
            from edmss import edm_sampler
        except ImportError:
            raise ImportError(
                "Please get the edm_sampler by running: pip install git+https://github.com/mnabian/edmss.git"
            )
        sampler_kwargs.update(({"img_shape": img_shape}))

    # Instantiate distributed manager.
    dist = DistributedManager()
    device = dist.device

    num_batches = (
        (len(seeds) - 1) // (seed_batch_size * dist.world_size) + 1
    ) * dist.world_size
    all_batches = torch.as_tensor(seeds).tensor_split(num_batches)
    rank_batches = all_batches[dist.rank :: dist.world_size]

    # Synchronize
    if dist.world_size > 1:
        torch.distributed.barrier()

    img_lr = img_lr.to(memory_format=torch.channels_last)

    # Loop over batches.
    all_images = []
    for batch_seeds in tqdm.tqdm(rank_batches, unit="batch", disable=(dist.rank != 0)):
        with nvtx.annotate(f"generate {len(all_images)}", color="rapids"):
            batch_size = len(batch_seeds)
            if batch_size == 0:
                continue

            # Pick latents and labels.
            rnd = StackedRandomGenerator(device, batch_seeds)
            latents = rnd.randn(
                [
                    seed_batch_size,
                    img_out_channels,
                    img_shape[1],
                    img_shape[0],
                ],
                device=device,
            ).to(memory_format=torch.channels_last)

            class_labels = None
            if net.label_dim:
                class_labels = torch.eye(net.label_dim, device=device)[
                    rnd.randint(net.label_dim, size=[seed_batch_size], device=device)
                ]

            # Generate images.
            sampler_kwargs = {
                key: value for key, value in sampler_kwargs.items() if value is not None
            }

            if pretext == "gen":
                if sampling_method == "deterministic":
                    sampler_fn = ablation_sampler
                elif sampling_method == "stochastic":
                    sampler_fn = edm_sampler
                else:
                    raise ValueError(
                        f"Unknown sampling method {sampling_method}. Should be either 'stochastic' or 'deterministic'."
                    )
            elif pretext == "reg":
                latents = torch.zeros_like(latents, memory_format=torch.channels_last)
                sampler_fn = unet_regression
            else:
                raise ValueError(
                    f"Unknown pretext {pretext}. Should be either 'gen' or 'reg'."
                )

            with torch.inference_mode():
                images = sampler_fn(
                    net,
                    latents,
                    img_lr,
                    class_labels,
                    randn_like=torch.randn_like,
                    **sampler_kwargs,
                )
            all_images.append(images)
    return torch.cat(all_images)


def unet_regression(  # TODO a lot of redundancy, need to clean up
    net,
    latents,
    img_lr,
    class_labels=None,
    num_steps=2,
    sigma_min=0.0,
    sigma_max=0.0,
    rho=7,
    **kwargs,
):
    """
    Perform U-Net regression with temporal sampling.

    Parameters:
        net (torch.nn.Module): U-Net model for regression.
        latents (torch.Tensor): Latent representation.
        img_lr (torch.Tensor): Low-resolution input image.
        class_labels (torch.Tensor, optional): Class labels for conditional generation.
        randn_like (function, optional): Function for generating random noise.
        num_steps (int, optional): Number of time steps for temporal sampling.
        sigma_min (float, optional): Minimum noise level.
        sigma_max (float, optional): Maximum noise level.
        rho (int, optional): Exponent for noise level interpolation.
        S_churn (float, optional): Churning parameter.
        S_min (float, optional): Minimum churning value.
        S_max (float, optional): Maximum churning value.
        S_noise (float, optional): Noise level for churning.

    Returns:
        torch.Tensor: Predicted output at the next time step.
    """

    # Adjust noise levels based on what's supported by the network.
    sigma_min = max(sigma_min, net.sigma_min)
    sigma_max = min(sigma_max, net.sigma_max)

    # Time step discretization.
    step_indices = torch.arange(num_steps, dtype=torch.float64, device=latents.device)
    t_steps = (
        sigma_max ** (1 / rho)
        + step_indices
        / (num_steps - 1)
        * (sigma_min ** (1 / rho) - sigma_max ** (1 / rho))
    ) ** rho
    t_steps = torch.cat(
        [net.round_sigma(t_steps), torch.zeros_like(t_steps[:1])]
    )  # t_N = 0

    x_lr = img_lr

    # Main sampling loop.
    x_hat = latents.to(torch.float64) * t_steps[0]
    t_hat = torch.tensor(1.0).to(torch.float64).cuda()

    # Run regression on just a single batch element and then repeat
    x_next = net(x_hat[0:1], x_lr, t_hat, class_labels).to(torch.float64)
    if x_hat.shape[0] > 1:
        x_next = x_next.repeat([d if i == 0 else 1 for i, d in enumerate(x_hat.shape)])

    return x_next


def save_images(
    writer,
    dataset: DownscalingDataset,
    times,
    image_out,
    image_tar,
    image_lr,
    time_index,
    t_index,
):
    """
    Saves inferencing result along with the baseline

    Parameters
    ----------

    writer (NetCDFWriter): Where the data is being written
    in_channels (List): List of the input channels being used
    input_channel_info (Dict): Description of the input channels
    out_channels (List): List of the output channels being used
    output_channel_info (Dict): Description of the output channels
    input_norm (Tuple): Normalization data for input
    target_norm (Tuple): Normalization data for the target
    image_out (torch.Tensor): Generated output data
    image_tar (torch.Tensor): Ground truth data
    image_lr (torch.Tensor): Low resolution input data
    time_index (int): Epoch number
    t_index (int): index where times are located
    """
    # weather sub-plot
    image_lr2 = image_lr[0].unsqueeze(0)
    image_lr2 = image_lr2.cpu().numpy()
    image_lr2 = dataset.denormalize_input(image_lr2)

    image_tar2 = image_tar[0].unsqueeze(0)
    image_tar2 = image_tar2.cpu().numpy()
    image_tar2 = dataset.denormalize_output(image_tar2)

    # some runtime assertions
    if image_tar2.ndim != 4:
        raise ValueError("image_tar2 must be 4-dimensional")

    for idx in range(image_out.shape[0]):
        image_out2 = image_out[idx].unsqueeze(0)
        if image_out2.ndim != 4:
            raise ValueError("image_out2 must be 4-dimensional")

        # Denormalize the input and outputs
        image_out2 = image_out2.cpu().numpy()
        image_out2 = dataset.denormalize_output(image_out2)

        time = times[t_index]
        writer.write_time(time_index, time)
        for channel_idx in range(image_out2.shape[1]):
            info = dataset.output_channels()[channel_idx]
            channel_name = _get_name(info)
            truth = image_tar2[0, channel_idx]

            writer.write_truth(channel_name, time_index, truth)
            writer.write_prediction(
                channel_name, time_index, idx, image_out2[0, channel_idx]
            )

        input_channel_info = dataset.input_channels()
        for channel_idx in range(len(input_channel_info)):
            info = input_channel_info[channel_idx]
            channel_name = _get_name(info)
            writer.write_input(channel_name, time_index, image_lr2[0, channel_idx])
            if channel_idx == image_lr2.shape[1] - 1:
                break


class NetCDFWriter:
    """NetCDF Writer"""

    def __init__(self, f, lat, lon, input_channels, output_channels):
        self._f = f

        # create unlimited dimensions
        f.createDimension("time")
        f.createDimension("ensemble")

        if lat.shape != lon.shape:
            raise ValueError("lat and lon must have the same shape")
        ny, nx = lat.shape

        # create lat/lon grid
        f.createDimension("x", nx)
        f.createDimension("y", ny)

        v = f.createVariable("lat", "f", dimensions=("y", "x"))
        v[:] = lat
        v.standard_name = "latitude"
        v.units = "degrees_north"

        v = f.createVariable("lon", "f", dimensions=("y", "x"))
        v[:] = lon
        v.standard_name = "longitude"
        v.units = "degrees_east"

        # create time dimension
        v = f.createVariable("time", "i8", ("time"))
        v.calendar = "standard"
        v.units = "hours since 1990-01-01 00:00:00"

        self.truth_group = f.createGroup("truth")
        self.prediction_group = f.createGroup("prediction")
        self.input_group = f.createGroup("input")

        for variable in output_channels:
            name = _get_name(variable)
            self.truth_group.createVariable(name, "f", dimensions=("time", "y", "x"))
            self.prediction_group.createVariable(
                name, "f", dimensions=("ensemble", "time", "y", "x")
            )

        # setup input data in netCDF

        for variable in input_channels:
            name = _get_name(variable)
            self.input_group.createVariable(name, "f", dimensions=("time", "y", "x"))

    def write_input(self, channel_name, time_index, val):
        """Write input data to NetCDF file."""
        self.input_group[channel_name][time_index] = val

    def write_truth(self, channel_name, time_index, val):
        """Write ground truth data to NetCDF file."""
        self.truth_group[channel_name][time_index] = val

    def write_prediction(self, channel_name, time_index, ensemble_index, val):
        """Write prediction data to NetCDF file."""
        self.prediction_group[channel_name][ensemble_index, time_index] = val

    def write_time(self, time_index, time):
        """Write time information to NetCDF file."""
        time_v = self._f["time"]
        self._f["time"][time_index] = cftime.date2num(
            time, time_v.units, time_v.calendar
        )


def writer_from_input_dataset(f, dataset):
    """Create a NetCDFWriter object from an input dataset."""
    return NetCDFWriter(
        f,
        lat=dataset.latitude(),
        lon=dataset.longitude(),
        input_channels=dataset.input_channels(),
        output_channels=dataset.output_channels(),
    )


# ----------------------------------------------------------------------------


if __name__ == "__main__":
    main()

# ----------------------------------------------------------------------------<|MERGE_RESOLUTION|>--- conflicted
+++ resolved
@@ -243,12 +243,9 @@
                             range(dist.world_size)
                         ),  # Only run regression model once
                         pretext="reg",
-<<<<<<< HEAD
                         class_idx=class_idx,
                         img_shape = (img_shape_x, img_shape_y),
                         img_out_channels = img_out_channels,
-=======
->>>>>>> ab39f63b
                     )
             if net_res:
                 if hr_mean_conditioning and sampling_method == "stochastic":
