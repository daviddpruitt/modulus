--- conflicted
+++ resolved
@@ -158,44 +158,7 @@
             output_device=dist.device,
             find_unused_parameters=dist.find_unused_parameters,
         )
-
-<<<<<<< HEAD
-    c.loss_kwargs.P_mean = getattr(cfg, "P_mean", 0.0)
-    c.loss_kwargs.P_std = getattr(cfg, "P_std", 1.2)
-    c.loss_kwargs.sigma_data = getattr(cfg, "sigma_data", 0.5)
-
-    # Preconditioning & loss function.
-    if precond == "edmv2" or precond == "edm":
-        c.network_kwargs.class_name = "modulus.models.diffusion.EDMPrecondSRV2"
-        c.loss_kwargs.class_name = "modulus.metrics.diffusion.EDMLossSR"
-    elif precond == "edmv1":
-        c.network_kwargs.class_name = "modulus.models.diffusion.EDMPrecondSR"
-        c.loss_kwargs.class_name = "modulus.metrics.diffusion.EDMLossSR"
-    elif precond == "unetregression":
-        c.network_kwargs.class_name = "modulus.models.diffusion.UNet"
-        c.loss_kwargs.class_name = "modulus.metrics.diffusion.RegressionLoss"
-    elif precond == "resloss":
-        c.network_kwargs.class_name = "modulus.models.diffusion.EDMPrecondSR"
-        c.loss_kwargs.class_name = "modulus.metrics.diffusion.ResLoss"
-    elif precond == "reslossv2":
-        c.network_kwargs.class_name = "modulus.models.diffusion.EDMPrecondSRV2"
-        c.loss_kwargs.class_name = "modulus.metrics.diffusion.ResLoss"
-
-    # Network options.
-    if cbase is not None:
-        c.network_kwargs.model_channels = cbase
-    # if cres is not None:
-    #    c.network_kwargs.channel_mult = cres
-    if augment:
-        if augment < 0 or augment > 1:
-            raise ValueError("Augment probability should be within [0,1].")
-        # import augmentation pipe
-        try:
-            from edmss import AugmentPipe
-        except ImportError:
-            raise ImportError(
-                "Please get the augmentation pipe  by running: pip install git+https://github.com/mnabian/edmss.git"
-=======
+        
     # Load the regression checkpoint if applicable
     if hasattr(cfg.training.io, "regression_checkpoint_path"):
         regression_checkpoint_path = to_absolute_path(
@@ -204,7 +167,6 @@
         if not os.path.exists(regression_checkpoint_path):
             raise FileNotFoundError(
                 "Expected a this regression checkpoint but not found: {regression_checkpoint_path}"
->>>>>>> ab39f63b
             )
         regression_net = Module.from_checkpoint(regression_checkpoint_path)
         regression_net.eval().requires_grad_(False).to(dist.device)
