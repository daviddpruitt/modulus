# Copyright (c) 2023, NVIDIA CORPORATION & AFFILIATES. All rights reserved.
#
# Licensed under the Apache License, Version 2.0 (the "License");
# you may not use this file except in compliance with the License.
# You may obtain a copy of the License at
#
#     http://www.apache.org/licenses/LICENSE-2.0
#
# Unless required by applicable law or agreed to in writing, software
# distributed under the License is distributed on an "AS IS" BASIS,
# WITHOUT WARRANTIES OR CONDITIONS OF ANY KIND, either express or implied.
# See the License for the specific language governing permissions and
# limitations under the License.

"""Streaming images and labels from datasets created with dataset_tool.py."""

import logging
import random

import cftime
import cv2
import numpy as np
import torch
import zarr

from .img_utils import reshape_fields

logger = logging.getLogger(__file__)


def normalize(x, center, scale):
    """Normalize input data 'x' using center and scale values."""
    center = np.asarray(center)
    scale = np.asarray(scale)
    if not (center.ndim == 1 and scale.ndim == 1):
        raise ValueError("center and scale must be 1D arrays")
    return (x - center[:, np.newaxis, np.newaxis]) / scale[:, np.newaxis, np.newaxis]


def denormalize(x, center, scale):
    """Denormalize input data 'x' using center and scale values."""
    center = np.asarray(center)
    scale = np.asarray(scale)
    if not (center.ndim == 1 and scale.ndim == 1):
        raise ValueError("center and scale must be 1D arrays")
    return x * scale[:, np.newaxis, np.newaxis] + center[:, np.newaxis, np.newaxis]


def get_target_normalizations_v1(group):
    """Get target normalizations using center and scale values from the 'group'."""
    return group["cwb_center"][:], group["cwb_scale"][:]


def get_target_normalizations_v2(group):
    """Change the normalizations of the non-gaussian output variables"""
    center = group["cwb_center"]
    scale = group["cwb_scale"]
    variable = group["cwb_variable"]

    center = np.where(variable == "maximum_radar_reflectivity", 25.0, center)
    center = np.where(variable == "eastward_wind_10m", 0.0, center)
    center = np.where(variable == "northward_wind_10m", 0, center)

    scale = np.where(variable == "maximum_radar_reflectivity", 25.0, scale)
    scale = np.where(variable == "eastward_wind_10m", 20.0, scale)
    scale = np.where(variable == "northward_wind_10m", 20.0, scale)
    return center, scale


class _ZarrDataset(torch.utils.data.Dataset):
    """A Dataset for loading paired training data from a Zarr-file

    This dataset should not be modified to add image processing contributions.
    """

    path: str

    def __init__(
        self, path: str, get_target_normalization=get_target_normalizations_v1
    ):
        self.path = path
        self.group = zarr.open_consolidated(path)
        self.get_target_normalization = get_target_normalization

        # valid indices
        cwb_valid = self.group["cwb_valid"]
        era5_valid = self.group["era5_valid"]
        if not (
            era5_valid.ndim == 2
            and cwb_valid.ndim == 1
            and cwb_valid.shape[0] == era5_valid.shape[0]
        ):
            raise ValueError("Invalid dataset shape")
        era5_all_channels_valid = np.all(era5_valid, axis=-1)
        valid_times = cwb_valid & era5_all_channels_valid
        # need to cast to bool since cwb_valis is stored as an int8 type in zarr.
        self.valid_times = valid_times != 0

        logger.info("Number of valid times: %d", len(self))
        logger.info("input_channels:%s", self.input_channels())
        logger.info("output_channels:%s", self.output_channels())

    def _get_valid_time_index(self, idx):
        time_indexes = np.arange(self.group["time"].size)
        if not self.valid_times.dtype == np.bool_:
            raise ValueError("valid_times must be a boolean array")
        valid_time_indexes = time_indexes[self.valid_times]
        return valid_time_indexes[idx]

    def __getitem__(self, idx):
        idx_to_load = self._get_valid_time_index(idx)
        target = self.group["cwb"][idx_to_load]
        input = self.group["era5"][idx_to_load]
        label = 0

        input = normalize(input, self.group["era5_center"], self.group["era5_scale"])
        args = self.get_target_normalization(self.group)
        target = normalize(target, *args)

        return target, input, label

    def longitude(self):
        """The longitude. useful for plotting"""
        return self.group["XLONG"]

    def latitude(self):
        """The latitude. useful for plotting"""
        return self.group["XLAT"]

    def input_channels(self):
        """Metadata for the input channels. A list of dictionaries, one for each channel"""
        variable = self.group["era5_variable"]
        level = self.group["era5_pressure"]
        return [{"variable": v, "pressure": lev} for v, lev in zip(variable, level)]

    def output_channels(self):
        """Metadata for the output channels. A list of dictionaries, one for each channel"""
        variable = self.group["cwb_variable"]
        level = self.group["cwb_pressure"]
        return [{"variable": v, "pressure": lev} for v, lev in zip(variable, level)]

    def _read_time(self):
        """The vector of time coordinate has length (self)"""

        return cftime.num2date(
            self.group["time"], units=self.group["time"].attrs["units"]
        )

    def time(self):
        """The vector of time coordinate has length (self)"""
        time = self._read_time()
        return time[self.valid_times].tolist()

    def info(self):
        return {
            "target_normalization": self.get_target_normalization(self.group),
            "input_normalization": (
                self.group["era5_center"][:],
                self.group["era5_scale"][:],
            ),
        }

    def __len__(self):
        return self.valid_times.sum()


class FilterTime(torch.utils.data.Dataset):
    """Filter a time dependent dataset"""

    def __init__(self, dataset, filter_fn):
        """
        Args:
            filter_fn: if filter_fn(time) is True then return point
        """
        self._dataset = dataset
        self._filter_fn = filter_fn
        self._indices = [i for i, t in enumerate(self._dataset.time()) if filter_fn(t)]

    def longitude(self):
        """Get longitude values from the dataset."""
        return self._dataset.longitude()

    def latitude(self):
        """Get latitude values from the dataset."""
        return self._dataset.latitude()

    def input_channels(self):
        """Metadata for the input channels. A list of dictionaries, one for each channel"""
        return self._dataset.input_channels()

    def output_channels(self):
        """Metadata for the output channels. A list of dictionaries, one for each channel"""
        return self._dataset.output_channels()

    def time(self):
        """Get time values from the dataset."""
        time = self._dataset.time()
        return [time[i] for i in self._indices]

    def info(self):
        """Get information about the dataset."""
        return self._dataset.info()

    def __getitem__(self, idx):
        return self._dataset[self._indices[idx]]

    def __len__(self):
        return len(self._indices)


def is_2021(time):
    """Check if the given time is in the year 2021."""
    return time.year == 2021


def is_not_2021(time):
    """Check if the given time is not in the year 2021."""
    return not is_2021(time)


class ZarrDataset(torch.utils.data.Dataset):
    """A Dataset for loading paired training data from a Zarr-file with the
    following schema::

        xarray.Dataset {
        dimensions:
                south_north = 450 ;
                west_east = 450 ;
                west_east_stag = 451 ;
                south_north_stag = 451 ;
                time = 8760 ;
                cwb_channel = 20 ;
                era5_channel = 20 ;

        variables:
                float32 XLAT(south_north, west_east) ;
                        XLAT:FieldType = 104 ;
                        XLAT:MemoryOrder = XY  ;
                        XLAT:description = LATITUDE, SOUTH IS NEGATIVE ;
                        XLAT:stagger =  ;
                        XLAT:units = degree_north ;
                float32 XLAT_U(south_north, west_east_stag) ;
                        XLAT_U:FieldType = 104 ;
                        XLAT_U:MemoryOrder = XY  ;
                        XLAT_U:description = LATITUDE, SOUTH IS NEGATIVE ;
                        XLAT_U:stagger = X ;
                        XLAT_U:units = degree_north ;
                float32 XLAT_V(south_north_stag, west_east) ;
                        XLAT_V:FieldType = 104 ;
                        XLAT_V:MemoryOrder = XY  ;
                        XLAT_V:description = LATITUDE, SOUTH IS NEGATIVE ;
                        XLAT_V:stagger = Y ;
                        XLAT_V:units = degree_north ;
                float32 XLONG(south_north, west_east) ;
                        XLONG:FieldType = 104 ;
                        XLONG:MemoryOrder = XY  ;
                        XLONG:description = LONGITUDE, WEST IS NEGATIVE ;
                        XLONG:stagger =  ;
                        XLONG:units = degree_east ;
                float32 XLONG_U(south_north, west_east_stag) ;
                        XLONG_U:FieldType = 104 ;
                        XLONG_U:MemoryOrder = XY  ;
                        XLONG_U:description = LONGITUDE, WEST IS NEGATIVE ;
                        XLONG_U:stagger = X ;
                        XLONG_U:units = degree_east ;
                float32 XLONG_V(south_north_stag, west_east) ;
                        XLONG_V:FieldType = 104 ;
                        XLONG_V:MemoryOrder = XY  ;
                        XLONG_V:description = LONGITUDE, WEST IS NEGATIVE ;
                        XLONG_V:stagger = Y ;
                        XLONG_V:units = degree_east ;
                datetime64[ns] XTIME() ;
                        XTIME:FieldType = 104 ;
                        XTIME:MemoryOrder = 0   ;
                        XTIME:description = minutes since 2022-12-18 13:00:00 ;
                        XTIME:stagger =  ;
                float32 cwb(time, cwb_channel, south_north, west_east) ;
                float32 cwb_center(cwb_channel) ;
                float64 cwb_pressure(cwb_channel) ;
                float32 cwb_scale(cwb_channel) ;
                bool cwb_valid(time) ;
                <U26 cwb_variable(cwb_channel) ;
                float32 era5(time, era5_channel, south_north, west_east) ;
                float32 era5_center(era5_channel) ;
                float64 era5_pressure(era5_channel) ;
                float32 era5_scale(era5_channel) ;
                bool era5_valid(time, era5_channel) ;
                <U19 era5_variable(era5_channel) ;
                datetime64[ns] time(time) ;

    // global attributes:
    }
    """

    path: str

    def __init__(
        self,
        dataset,
        in_channels,
        out_channels,
        img_shape_x,
        img_shape_y,
        crop_size_x,
        crop_size_y,
        roll,
        add_grid,
        ds_factor,
        train,
        all_times,
        n_history,
        min_path,
        max_path,
        global_means_path,
        global_stds_path,
        normalization,
        gridtype,
        N_grid_channels,
    ):
        if not all_times:
            self._dataset = (
                FilterTime(dataset, is_not_2021)
                if train
                else FilterTime(dataset, is_2021)
            )
        else:
            self._dataset = dataset

        self.train = train
        self.crop_size_x = crop_size_x
        self.crop_size_y = crop_size_y
        self.img_shape_x = img_shape_x
        self.img_shape_y = img_shape_y
        self.roll = roll
        self.grid = add_grid
        self.ds_factor = ds_factor
        self.in_channels = in_channels
        self.out_channels = out_channels
        self.n_history = n_history
        self.min_path = min_path
        self.max_path = max_path
        self.global_means_path = global_means_path
        self.global_stds_path = global_stds_path
        self.normalization = normalization
        self.gridtype = gridtype
        self.N_grid_channels = N_grid_channels

    def info(self):
        """Check if the given time is not in the year 2021."""
        return self._dataset.info()

    def __getitem__(self, idx):
        target, input, label = self._dataset[idx]
        # crop and downsamples
        # rolling
        if self.train and self.roll:
            y_roll = random.randint(0, self.img_shape_y)
        else:
            y_roll = 0

        # cropping
        if self.train and (self.crop_size_x or self.crop_size_y):
            rnd_x = random.randint(0, self.img_shape_x - self.crop_size_x)
            rnd_y = random.randint(0, self.img_shape_y - self.crop_size_y)
        else:
            rnd_x = 0
            rnd_y = 0

        # channels
        input = input[self.in_channels, :, :]
        target = target[self.out_channels, :, :]

        if self.ds_factor > 1:
            target = self._create_lowres_(target, factor=self.ds_factor)

        # SR
        input = reshape_fields(
            input,
            "inp",
            self.crop_size_x,
            self.crop_size_y,
            rnd_x,
            rnd_y,
            y_roll,
            self.train,
            self.n_history,
            self.in_channels,
            self.out_channels,
            self.min_path,
            self.max_path,
            self.global_means_path,
            self.global_stds_path,
            self.normalization,
            self.gridtype,
            self.N_grid_channels,
            self.roll,
            normalize=False,
            grid=self.grid,
        )  # 3x720x1440
        target = reshape_fields(
            target,
            "tar",
            self.crop_size_x,
            self.crop_size_y,
            rnd_x,
            rnd_y,
            y_roll,
            self.train,
            self.n_history,
            self.in_channels,
            self.out_channels,
            self.min_path,
            self.max_path,
            self.global_means_path,
            self.global_stds_path,
            self.normalization,
            self.gridtype,
            self.N_grid_channels,
            self.roll,
            normalize=False,
        )  # 3x720x1440

        return target, input, idx

    def input_channels(self):
        """Metadata for the input channels. A list of dictionaries, one for each channel"""
        in_channels = self._dataset.input_channels()
        return [in_channels[i] for i in self.in_channels]

    def output_channels(self):
        """Metadata for the output channels. A list of dictionaries, one for each channel"""
        out_channels = self._dataset.output_channels()
        return [out_channels[i] for i in self.out_channels]

    def __len__(self):
        return len(self._dataset)

    def longitude(self):
        """Get longitude values from the dataset."""
        return self._dataset.longitude()

    def latitude(self):
        """Get latitude values from the dataset."""
        return self._dataset.latitude()

    def time(self):
        """Get time values from the dataset."""
        return self._dataset.time()

    def _create_highres_(self, x, shape):
        # downsample the high res imag
        x = x.transpose(1, 2, 0)
        # upsample with bicubic interpolation to bring the image to the nominal size
        x = cv2.resize(
            x, (shape[0], shape[1]), interpolation=cv2.INTER_CUBIC
        )  # 32x32x3
        x = x.transpose(2, 0, 1)  # 3x32x32
        return x

    def _create_lowres_(self, x, factor=4):
        # downsample the high res imag
        x = x.transpose(1, 2, 0)
        x = x[::factor, ::factor, :]  # 8x8x3  #subsample
        # upsample with bicubic interpolation to bring the image to the nominal size
        x = cv2.resize(
            x, (x.shape[1] * factor, x.shape[0] * factor), interpolation=cv2.INTER_CUBIC
        )  # 32x32x3
        x = x.transpose(2, 0, 1)  # 3x32x32
        return x


def get_zarr_dataset(
    path,
    n_history,
    in_channels,
    out_channels,
    img_shape_x,
    img_shape_y,
    crop_size_x,
    crop_size_y,
    roll,
    add_grid,
    train,
    ds_factor,
    min_path,
    max_path,
    global_means_path,
    global_stds_path,
    gridtype,
    N_grid_channels,
    normalization="v1",
    all_times=False,
):
    """Get a Zarr dataset for training or evaluation."""
    get_target_normalization = {
        "v1": get_target_normalizations_v1,
        "v2": get_target_normalizations_v2,
    }[normalization]
<<<<<<< HEAD
    logging.info(f"Normalization: {get_target_normalization}")
=======
    logger.info(f"Normalization: {normalization}")
>>>>>>> eab3d2d7
    zdataset = _ZarrDataset(path, get_target_normalization=get_target_normalization)
    return ZarrDataset(
        dataset=zdataset,
        in_channels=in_channels,
        out_channels=out_channels,
        img_shape_x=img_shape_x,
        img_shape_y=img_shape_y,
        crop_size_x=crop_size_x,
        crop_size_y=crop_size_y,
        roll=roll,
        add_grid=add_grid,
        ds_factor=ds_factor,
        train=train,
        all_times=all_times,
        n_history=n_history,
        min_path=min_path,
        max_path=max_path,
        global_means_path=global_means_path,
        global_stds_path=global_stds_path,
        normalization=normalization,
        gridtype=gridtype,
        N_grid_channels=N_grid_channels,
    )<|MERGE_RESOLUTION|>--- conflicted
+++ resolved
@@ -496,11 +496,7 @@
         "v1": get_target_normalizations_v1,
         "v2": get_target_normalizations_v2,
     }[normalization]
-<<<<<<< HEAD
-    logging.info(f"Normalization: {get_target_normalization}")
-=======
     logger.info(f"Normalization: {normalization}")
->>>>>>> eab3d2d7
     zdataset = _ZarrDataset(path, get_target_normalization=get_target_normalization)
     return ZarrDataset(
         dataset=zdataset,
