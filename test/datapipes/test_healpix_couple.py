# SPDX-FileCopyrightText: Copyright (c) 2023 - 2024 NVIDIA CORPORATION & AFFILIATES.
# SPDX-FileCopyrightText: All rights reserved.
# SPDX-License-Identifier: Apache-2.0
#
# Licensed under the Apache License, Version 2.0 (the "License");
# you may not use this file except in compliance with the License.
# You may obtain a copy of the License at
#
#     http://www.apache.org/licenses/LICENSE-2.0
#
# Unless required by applicable law or agreed to in writing, software
# distributed under the License is distributed on an "AS IS" BASIS,
# WITHOUT WARRANTIES OR CONDITIONS OF ANY KIND, either express or implied.
# See the License for the specific language governing permissions and
# limitations under the License.

import random
import shutil
import warnings
from pathlib import Path

import numpy as np
import pandas as pd
import pytest
import xarray as xr
from omegaconf import DictConfig, OmegaConf
from pytest_utils import nfsdata_or_fail
from torch.utils.data import DataLoader
from torch.utils.data.distributed import DistributedSampler

from modulus.datapipes.healpix.coupledtimeseries_dataset import CoupledTimeSeriesDataset
from modulus.datapipes.healpix.couplers import ConstantCoupler, TrailingAverageCoupler
from modulus.datapipes.healpix.data_modules import (
    CoupledTimeSeriesDataModule,
)
from modulus.distributed import DistributedManager


@pytest.fixture
def data_dir():
    path = "/data/nfs/modulus-data/datasets/healpix/"
    return path


@pytest.fixture
def dataset_name():
    name = "healpix"
    return name


@pytest.fixture
def create_path():
    path = "/data/nfs/modulus-data/datasets/healpix/merge"
    return path


def delete_dataset(create_path, dataset_name):
    """Helper that deletes a requested dataset at the specified location"""
    dataset_path = f"{create_path}/{dataset_name}.zarr"
    if Path(dataset_path).exists():
        shutil.rmtree(dataset_path)


@pytest.fixture
def scaling_dict():
    scaling = {
        "t2m0": {"mean": 287.8665771484375, "std": 14.86227798461914},
        "t850": {"mean": 281.2710266113281, "std": 12.04991626739502},
        "tau300-700": {"mean": 61902.72265625, "std": 2559.8408203125},
        "tcwv0": {"mean": 24.034976959228516, "std": 16.411935806274414},
        "z1000": {"mean": 952.1435546875, "std": 895.7516479492188},
        "z250": {"mean": 101186.28125, "std": 5551.77978515625},
        "z500": {"mean": 55625.9609375, "std": 2681.712890625},
        "lsm": {"mean": 0, "std": 1},
        "z": {"mean": 0, "std": 1},
        "tp6": {"mean": 1, "std": 0, "log_epsilon": 1e-6},
    }
    return DictConfig(scaling)


@pytest.fixture
def scaling_double_dict():
    scaling = {
        "t2m0": {"mean": 0, "std": 2},
        "t850": {"mean": 0, "std": 2},
        "tau300-700": {"mean": 0, "std": 2},
        "tcwv0": {"mean": 0, "std": 2},
        "z1000": {"mean": 0, "std": 2},
        "z250": {"mean": 0, "std": 2},
        "z500": {"mean": 0, "std": 2},
        "lsm": {"mean": 0, "std": 2},
        "z": {"mean": 0, "std": 2},
        "tp6": {"mean": 0, "std": 2, "log_epsilon": 1e-6},
    }
    return DictConfig(scaling)


@nfsdata_or_fail
def test_ConstantCoupler(data_dir, dataset_name, scaling_dict, pytestconfig):
    variables = ["z500", "z1000"]
    input_times = ["0h"]
    input_time_dim = 1
    output_time_dim = 1
    presteps = 0
    batch_size = 2

    # open our test dataset
    ds_path = Path(data_dir, dataset_name + ".zarr")
    zarr_ds = xr.open_zarr(ds_path)

    coupler = ConstantCoupler(
        dataset=zarr_ds,
        batch_size=batch_size,
        variables=variables,
        presteps=presteps,
        input_times=input_times,
        input_time_dim=input_time_dim,
        output_time_dim=output_time_dim,
    )
    assert isinstance(coupler, ConstantCoupler)

    interval = 2
    data_time_step = "3h"
    coupler.compute_coupled_indices(interval, data_time_step)
    coupled_integration_dim = presteps + max(output_time_dim // input_time_dim, 1)
    expected = np.empty([batch_size, coupled_integration_dim, len(input_times)])
    for b in range(batch_size):
        for i in range(coupled_integration_dim):
            expected[b, i, :] = b + np.array(
                [pd.Timedelta(ts) / pd.Timedelta(data_time_step) for ts in input_times]
            )
    expected = expected.astype(int)
    assert np.array_equal(expected, coupler._coupled_offsets)

    scaling_df = pd.DataFrame.from_dict(OmegaConf.to_object(scaling_dict)).T
    scaling_df.loc["zeros"] = {"mean": 0.0, "std": 1.0}
    scaling_da = scaling_df.to_xarray().astype("float32")
    coupler.set_scaling(scaling_da)
    coupled_scaling = scaling_da.sel(index=variables).rename({"index": "channel_in"})
    expected = np.expand_dims(coupled_scaling["mean"].to_numpy(), (0, 2, 3, 4))
    assert np.array_equal(expected, coupler.coupled_scaling["mean"])
    expected = np.expand_dims(coupled_scaling["std"].to_numpy(), (0, 2, 3, 4))
    assert np.array_equal(expected, coupler.coupled_scaling["std"])

    DistributedManager.cleanup()


@nfsdata_or_fail
def test_TrailingAverageCoupler(data_dir, dataset_name, scaling_dict, pytestconfig):
    variables = ["z500", "z1000"]
    input_times = ["6h", "12h"]
    input_time_dim = 2
    output_time_dim = 2
    presteps = 0
    batch_size = 2
    averaging_window = "6h"
    # open our test dataset
    ds_path = Path(data_dir, dataset_name + ".zarr")
    zarr_ds = xr.open_zarr(ds_path)

    coupler = TrailingAverageCoupler(
        dataset=zarr_ds,
        batch_size=batch_size,
        variables=variables,
        presteps=presteps,
        averaging_window=averaging_window,
        input_times=input_times,
        input_time_dim=input_time_dim,
        output_time_dim=output_time_dim,
    )
    assert isinstance(coupler, TrailingAverageCoupler)

    interval = 2
    data_time_step = "3h"
    coupler.compute_coupled_indices(interval, data_time_step)
    coupled_integration_dim = presteps + max(output_time_dim // input_time_dim, 1)
    expected = np.empty([batch_size, coupled_integration_dim, len(input_times)])
    for b in range(batch_size):
        for i in range(coupled_integration_dim):
            expected[b, i, :] = (
                b
                + (input_time_dim * i + 1) * interval
                + np.array(
                    [
                        pd.Timedelta(ts) / pd.Timedelta(data_time_step)
                        for ts in input_times
                    ]
                )
            )
    expected = expected.astype(int)
    assert np.array_equal(expected, coupler._coupled_offsets)

    scaling_df = pd.DataFrame.from_dict(OmegaConf.to_object(scaling_dict)).T
    scaling_df.loc["zeros"] = {"mean": 0.0, "std": 1.0}
    scaling_da = scaling_df.to_xarray().astype("float32")
    coupler.set_scaling(scaling_da)
    coupled_scaling = scaling_da.sel(index=variables).rename({"index": "channel_in"})
    expected = np.expand_dims(coupled_scaling["mean"].to_numpy(), (0, 2, 3, 4))
    assert np.array_equal(expected, coupler.coupled_scaling["mean"])
    expected = np.expand_dims(coupled_scaling["std"].to_numpy(), (0, 2, 3, 4))
    assert np.array_equal(expected, coupler.coupled_scaling["std"])

    DistributedManager.cleanup()


@nfsdata_or_fail
def test_CoupledTimeSeriesDataset_initialization(
    data_dir, dataset_name, scaling_dict, pytestconfig
):
    # open our test dataset
    ds_path = Path(data_dir, dataset_name + ".zarr")
    zarr_ds = xr.open_zarr(ds_path)
    variables = ["z500", "z1000"]

    # check for failure of timestep not being a multiple of datatime step
    with pytest.raises(
        ValueError, match=("'time_step' must be a multiple of 'data_time_step' ")
    ):
        timeseries_ds = CoupledTimeSeriesDataset(
            dataset=zarr_ds,
            input_variables=variables,
            data_time_step="2h",
            time_step="5h",
            scaling=scaling_dict,
        )

    # check for failure of gap not being a multiple of datatime step
    with pytest.raises(
        ValueError, match=("'gap' must be a multiple of 'data_time_step' ")
    ):
        timeseries_ds = CoupledTimeSeriesDataset(
            dataset=zarr_ds,
            input_variables=variables,
            data_time_step="2h",
            time_step="6h",
            gap="3h",
            scaling=scaling_dict,
        )

    # check for failure of invalid scaling variable on input
    invalid_scaling = DictConfig(
        {
            "bogosity": {"mean": 0, "std": 42},
        }
    )
    with pytest.raises(KeyError, match=("Input channels ")):
        timeseries_ds = CoupledTimeSeriesDataset(
            dataset=zarr_ds,
            input_variables=variables,
            data_time_step="3h",
            time_step="6h",
            scaling=invalid_scaling,
        )

    # check for warning on batch size > 1 and forecast mode
    warnings.filterwarnings("error")
    with pytest.raises(
        UserWarning,
        match=(
            "providing 'forecast_init_times' to TimeSeriesDataset requires `batch_size=1`"
        ),
    ):
        timeseries_ds = CoupledTimeSeriesDataset(
            dataset=zarr_ds,
            input_variables=variables,
            scaling=scaling_dict,
            batch_size=2,
            forecast_init_times=zarr_ds.time[:2],
        )

    timeseries_ds = CoupledTimeSeriesDataset(
        dataset=zarr_ds,
        input_variables=variables,
        scaling=scaling_dict,
    )
    assert isinstance(timeseries_ds, CoupledTimeSeriesDataset)

    timeseries_ds = CoupledTimeSeriesDataset(
        dataset=zarr_ds,
        input_variables=variables,
        scaling=scaling_dict,
        batch_size=1,
        forecast_init_times=zarr_ds.time[:2],
    )
    assert isinstance(timeseries_ds, CoupledTimeSeriesDataset)

    timeseries_ds = CoupledTimeSeriesDataset(
        dataset=zarr_ds,
        input_variables=variables,
        scaling=scaling_dict,
        batch_size=1,
        forecast_init_times=zarr_ds.time[:2],
        data_time_step="3h",
        time_step="6h",
    )
    assert isinstance(timeseries_ds, CoupledTimeSeriesDataset)

    # constant_coupler = [
    #     {
    #         "coupler": "ConstantCoupler",
    #         "params": {
    #             "batch_size": 1,
    #             "variables": ["z250"],
    #             "input_times": ["0H"],
    #             "input_time_dim": 1,
    #             "output_time_dim": 1,
    #             "presteps": 0,
    #             "prepared_coupled_data": True,
    #         },
    #     }
    # ]
    # timeseries_ds = CoupledTimeSeriesDataset(
    #     dataset=zarr_ds,
    #     input_variables=variables,
    #     scaling=scaling_dict,
    #     batch_size=1,
    #     forecast_init_times=zarr_ds.time[:2],
    #     data_time_step="3h",
    #     time_step="6h",
    #     couplings=constant_coupler,
    # )
    # assert isinstance(timeseries_ds, CoupledTimeSeriesDataset)

    # average_coupler = [
    #     {
    #         "coupler": "TrailingAverageCoupler",
    #         "params": {
    #             "batch_size": 1,
    #             "variables": ["z250"],
    #             "input_times": ["6H"],
    #             "averaging_window": "6H",
    #             "input_time_dim": 1,
    #             "output_time_dim": 1,
    #             "presteps": 0,
    #             "prepared_coupled_data": True,
    #         },
    #     }
    # ]
    # timeseries_ds = CoupledTimeSeriesDataset(
    #     dataset=zarr_ds,
    #     input_variables=variables,
    #     scaling=scaling_dict,
    #     batch_size=1,
    #     forecast_init_times=zarr_ds.time[:2],
    #     data_time_step="3h",
    #     time_step="6h",
    #     couplings=average_coupler,
    # )
    # assert isinstance(timeseries_ds, CoupledTimeSeriesDataset)

    DistributedManager.cleanup()


@nfsdata_or_fail
def test_CoupledTimeSeriesDataset_get_constants(
    data_dir, dataset_name, scaling_dict, pytestconfig
):
    # open our test dataset
    ds_path = Path(data_dir, dataset_name + ".zarr")
    zarr_ds = xr.open_zarr(ds_path)

    variables = ["z500", "z1000"]

    constant_coupler = [
        {
            "coupler": "ConstantCoupler",
            "params": {
                "batch_size": 1,
                "variables": ["z250"],
                "input_times": ["0"],
                "input_time_dim": 1,
                "output_time_dim": 1,
                "presteps": 0,
                "prepared_coupled_data": True,
            },
        }
    ]
    timeseries_ds = CoupledTimeSeriesDataset(
        dataset=zarr_ds,
        input_variables=variables,
        scaling=scaling_dict,
        couplings=constant_coupler,
    )

    # constants are reshaped
    expected = np.transpose(zarr_ds.constants.values, axes=(1, 0, 2, 3))
    outvar = timeseries_ds.get_constants()
    assert np.array_equal(
        expected,
        outvar,
    )

    DistributedManager.cleanup()


@nfsdata_or_fail
def test_CoupledTimeSeriesDataset_len(
    data_dir, dataset_name, scaling_dict, pytestconfig
):
    # open our test dataset
    ds_path = Path(data_dir, dataset_name + ".zarr")
    zarr_ds = xr.open_zarr(ds_path)

    variables = ["z500", "z1000"]

    constant_coupler = [
        {
            "coupler": "ConstantCoupler",
            "params": {
                "batch_size": 1,
                "variables": ["z250"],
                "input_times": ["0h"],
                "input_time_dim": 1,
                "output_time_dim": 1,
                "presteps": 0,
                "prepared_coupled_data": True,
            },
        }
    ]
    # check forecast mode
    init_times = random.randint(1, len(zarr_ds.time.values))
    timeseries_ds = CoupledTimeSeriesDataset(
        dataset=zarr_ds,
        input_variables=variables,
        scaling=scaling_dict,
        batch_size=1,
        forecast_init_times=zarr_ds.time[:init_times],
        couplings=constant_coupler,
    )
    assert len(timeseries_ds) == init_times

    constant_coupler = [
        {
            "coupler": "ConstantCoupler",
            "params": {
                "batch_size": 2,
                "variables": ["z250"],
                "input_times": ["0h"],
                "input_time_dim": 1,
                "output_time_dim": 1,
                "presteps": 0,
                "prepared_coupled_data": True,
            },
        }
    ]

    # check train mode
    timeseries_ds = CoupledTimeSeriesDataset(
        dataset=zarr_ds,
        input_variables=variables,
        data_time_step="3h",
        time_step="9h",
        scaling=scaling_dict,
        batch_size=2,
        couplings=constant_coupler,
    )
    # Window length of 3 for one sample size
    assert len(timeseries_ds) == (len(zarr_ds.time.values) - 2) // 2

    # check train mode
    timeseries_ds = CoupledTimeSeriesDataset(
        dataset=zarr_ds,
        input_variables=variables,
        data_time_step="3h",
        time_step="9h",
        scaling=scaling_dict,
        batch_size=2,
        drop_last=True,
        couplings=constant_coupler,
    )
    assert len(timeseries_ds) == (len(zarr_ds.time.values) - 2) // 2

    DistributedManager.cleanup()


@nfsdata_or_fail
def test_CoupledTimeSeriesDataset_get(
    data_dir, dataset_name, scaling_double_dict, pytestconfig
):
    # open our test dataset
    ds_path = Path(data_dir, dataset_name + ".zarr")
    zarr_ds = xr.open_zarr(ds_path)

    variables = list(zarr_ds.channel_out.to_numpy())

    batch_size = 2
    constant_coupler = [
        {
            "coupler": "ConstantCoupler",
            "params": {
                "batch_size": batch_size,
                "variables": ["z250"],
                "input_times": ["0h"],
                "input_time_dim": 1,
                "output_time_dim": 1,
                "presteps": 0,
                "prepared_coupled_data": True,
            },
        }
    ]
    timeseries_ds = CoupledTimeSeriesDataset(
        dataset=zarr_ds,
        input_variables=variables,
        scaling=scaling_double_dict,
        batch_size=batch_size,
        couplings=constant_coupler,
    )

    # check for invalid index
    invalid_idx = len(zarr_ds.targets) + 1
    with pytest.raises(
        IndexError, match=(f"index {invalid_idx} out of range for dataset with length")
    ):
        inputs, targets = timeseries_ds[invalid_idx]

    inputs, targets = timeseries_ds[0]

    # make sure number of targets is correct
    assert len(targets) == batch_size

    # check target data
    # need to transpose
    targets_expected = zarr_ds.targets[batch_size].transpose(
        "face", "channel_out", "height", "width"
    )
    targets_expected = targets_expected.to_numpy() / 2
    assert np.array_equal(targets[0][:, 0, :, :], targets_expected)

    # check for negative index
    inputs, targets = timeseries_ds[-1]
    targets_expected = zarr_ds.targets[12].transpose(
        "face", "channel_out", "height", "width"
    )
    targets_expected = targets_expected.to_numpy() / 2

    # we're not dropping incomplete elements by default
    assert len(targets) == 0

    # this time dropping incomplete so that we get a full sample sample
    timeseries_ds = CoupledTimeSeriesDataset(
        dataset=zarr_ds,
        input_variables=variables,
        scaling=scaling_double_dict,
        batch_size=batch_size,
        drop_last=True,
        couplings=constant_coupler,
    )

    inputs, targets = timeseries_ds[-1]
    targets_expected = zarr_ds.targets[-1 - batch_size].transpose(
        "face", "channel_out", "height", "width"
    )
    targets_expected = targets_expected.to_numpy() / 2
    assert np.array_equal(targets[0][:, 0, :, :], targets_expected)

    # With insolation we get 1 extra channel
    timeseries_ds = CoupledTimeSeriesDataset(
        dataset=zarr_ds,
        input_variables=variables,
        scaling=scaling_double_dict,
        batch_size=batch_size,
        drop_last=True,
        add_insolation=True,
        couplings=constant_coupler,
    )
    assert (len(inputs)) + 1 == len(timeseries_ds[0][0])

    # nothing should change with forecast mode other than getting just inputs
    init_times = random.randint(1, len(zarr_ds.time.values))
    timeseries_ds = CoupledTimeSeriesDataset(
        dataset=zarr_ds,
        input_variables=variables,
        scaling=scaling_double_dict,
        batch_size=1,
        forecast_init_times=zarr_ds.time[:init_times],
        couplings=constant_coupler,
    )
    inputs = timeseries_ds[0]

    assert np.array_equal(targets[0][:, 0, :, :], targets_expected)

    # insolation adds 1 extra channel
    init_times = random.randint(1, len(zarr_ds.time.values))
    timeseries_ds = CoupledTimeSeriesDataset(
        dataset=zarr_ds,
        input_variables=variables,
        scaling=scaling_double_dict,
        batch_size=1,
        add_insolation=True,
        forecast_init_times=zarr_ds.time[:init_times],
        couplings=constant_coupler,
    )
    assert (len(inputs)) + 1 == len(timeseries_ds[0])

    # No constants in input data
    init_times = random.randint(1, len(zarr_ds.time.values))
    zarr_ds_no_const = zarr_ds.drop_vars("constants")
    timeseries_ds = CoupledTimeSeriesDataset(
        dataset=zarr_ds_no_const,
        input_variables=variables,
        scaling=scaling_double_dict,
        batch_size=1,
        forecast_init_times=zarr_ds.time[:init_times],
        couplings=constant_coupler,
    )
    assert len(inputs) == (len(timeseries_ds[0]) + 1)

    DistributedManager.cleanup()


@nfsdata_or_fail
def test_CoupledTimeSeriesDataModule_initialization(
    data_dir, create_path, dataset_name, scaling_double_dict, pytestconfig
):
    variables = ["z500", "z1000"]
    splits = {
        "train_date_start": "1959-01-01",
        "train_date_end": "1998-12-31T18:00",
        "val_date_start": "1999-01-01",
        "val_date_end": "2000-12-31T18:00",
        "test_date_start": "2017-01-01",
        "test_date_end": "2018-12-31T18:00",
    }

    constant_coupler = [
        {
            "coupler": "ConstantCoupler",
            "params": {
                "batch_size": 1,
                "variables": ["z250"],
                "input_times": ["0h"],
                "input_time_dim": 1,
                "output_time_dim": 1,
                "presteps": 0,
                "prepared_coupled_data": True,
            },
        }
    ]

    # open our test dataset
    ds_path = Path(data_dir, dataset_name + ".zarr")
    zarr_ds = xr.open_zarr(ds_path)

    # test with an invalid mode
    with pytest.raises(ValueError, match=("'data_format' must be one of")):
        timeseries_dm = CoupledTimeSeriesDataModule(
            src_directory=data_dir,
            dst_directory=create_path,
            dataset_name=dataset_name,
            batch_size=1,
            data_format="null",
            couplings=constant_coupler,
        )

    # use the prebuilt dataset
    # Internally initializes DistributedManager
    timeseries_dm = CoupledTimeSeriesDataModule(
        src_directory=create_path,
        dst_directory=data_dir,
        dataset_name=dataset_name,
        input_variables=variables,
        batch_size=1,
        prebuilt_dataset=True,
        scaling=scaling_double_dict,
        couplings=constant_coupler,
    )
    assert isinstance(timeseries_dm, CoupledTimeSeriesDataModule)

    # without the prebuilt dataset
    timeseries_dm = CoupledTimeSeriesDataModule(
        src_directory=create_path,
        dst_directory=create_path,
        dataset_name=dataset_name,
        input_variables=variables,
        batch_size=1,
        prebuilt_dataset=False,
        scaling=scaling_double_dict,
        couplings=constant_coupler,
    )
    assert isinstance(timeseries_dm, CoupledTimeSeriesDataModule)

    # with init times
    timeseries_dm = CoupledTimeSeriesDataModule(
        src_directory=create_path,
        dst_directory=data_dir,
        dataset_name=dataset_name,
        input_variables=variables,
        batch_size=1,
        prebuilt_dataset=True,
        scaling=scaling_double_dict,
        forecast_init_times=zarr_ds.time[:2],
        couplings=constant_coupler,
    )
    assert isinstance(timeseries_dm, CoupledTimeSeriesDataModule)

    # with splits
    timeseries_dm = CoupledTimeSeriesDataModule(
        src_directory=create_path,
        dst_directory=data_dir,
        dataset_name=dataset_name,
        input_variables=variables,
        batch_size=1,
        prebuilt_dataset=True,
        scaling=scaling_double_dict,
        splits=DictConfig(splits),
        couplings=constant_coupler,
    )
    assert isinstance(timeseries_dm, CoupledTimeSeriesDataModule)
    DistributedManager.cleanup()


@nfsdata_or_fail
def test_CoupledTimeSeriesDataModule_get_constants(
    data_dir, create_path, dataset_name, scaling_double_dict, pytestconfig
):
    variables = ["z500", "z1000"]
    constants = {"lsm": "lsm"}

    constant_coupler = [
        {
            "coupler": "ConstantCoupler",
            "params": {
                "batch_size": 1,
                "variables": ["z250"],
                "input_times": ["0h"],
                "input_time_dim": 1,
                "output_time_dim": 1,
                "presteps": 0,
                "prepared_coupled_data": True,
            },
        }
    ]

    # No constants
    # Internally initializes DistributedManager
    timeseries_dm = CoupledTimeSeriesDataModule(
        src_directory=create_path,
        dst_directory=data_dir,
        dataset_name=dataset_name,
        input_variables=variables,
        batch_size=1,
        prebuilt_dataset=True,
        scaling=scaling_double_dict,
        constants=None,
        couplings=constant_coupler,
    )

    assert timeseries_dm.get_constants() is None

    # just lsm as constant
    timeseries_dm = CoupledTimeSeriesDataModule(
        src_directory=create_path,
        dst_directory=data_dir,
        dataset_name=dataset_name,
        input_variables=variables,
        batch_size=1,
        prebuilt_dataset=True,
        scaling=scaling_double_dict,
        constants=constants,
        couplings=constant_coupler,
    )

    # open our test dataset
    ds_path = Path(data_dir, dataset_name + ".zarr")
    zarr_ds = xr.open_zarr(ds_path)
<<<<<<< HEAD
    expected = np.transpose(zarr_ds.constants.values, axes=(1, 0, 2, 3)) / 2.0
=======
    expected = np.transpose(
        zarr_ds.constants.sel(channel_c=list(constants.keys())).values,
        axes=(1, 0, 2, 3),
    )
>>>>>>> 1affed7c

    assert np.array_equal(
        timeseries_dm.get_constants(),
        expected,
    )

    # with splits we're doing forecasting and get
    # constants from train instead of test dataset
    timeseries_dm = CoupledTimeSeriesDataModule(
        src_directory=create_path,
        dst_directory=data_dir,
        dataset_name=dataset_name,
        input_variables=variables,
        batch_size=1,
        prebuilt_dataset=True,
        scaling=scaling_double_dict,
        constants=constants,
        couplings=constant_coupler,
    )

    assert np.array_equal(
        timeseries_dm.get_constants(),
        expected,
    )
    DistributedManager.cleanup()


@nfsdata_or_fail
def test_CoupledTimeSeriesDataModule_get_dataloaders(
    data_dir, create_path, dataset_name, scaling_double_dict, pytestconfig
):
    variables = ["z500", "z1000"]
    splits = {
        "train_date_start": "1979-01-01",
        "train_date_end": "1979-01-01T21:00",
        "val_date_start": "1979-01-02",
        "val_date_end": "1979-01-02T09:00",
        "test_date_start": "1979-01-02T12:00",
        "test_date_end": "1979-01-02T18:00",
    }

    constant_coupler = [
        {
            "coupler": "ConstantCoupler",
            "params": {
                "batch_size": 1,
                "variables": ["z250"],
                "input_times": ["0h"],
                "input_time_dim": 1,
                "output_time_dim": 1,
                "presteps": 0,
                "prepared_coupled_data": True,
            },
        }
    ]

    # use the prebuilt dataset
    # Internally initializes DistributedManager
    timeseries_dm = CoupledTimeSeriesDataModule(
        src_directory=create_path,
        dst_directory=data_dir,
        dataset_name=dataset_name,
        input_variables=variables,
        batch_size=1,
        prebuilt_dataset=True,
        scaling=scaling_double_dict,
        splits=splits,
        shuffle=False,
        couplings=constant_coupler,
    )

    # with 1 shard should get no sampler
    train_dataloader, train_sampler = timeseries_dm.train_dataloader(num_shards=1)
    assert train_sampler is None
    assert isinstance(train_dataloader, DataLoader)

    val_dataloader, val_sampler = timeseries_dm.val_dataloader(num_shards=1)
    assert val_sampler is None
    assert isinstance(val_dataloader, DataLoader)

    test_dataloader, test_sampler = timeseries_dm.test_dataloader(num_shards=1)
    assert test_sampler is None
    assert isinstance(test_dataloader, DataLoader)

    # with >1 shard should be distributed sampler
    train_dataloader, train_sampler = timeseries_dm.train_dataloader(num_shards=2)
    assert isinstance(train_sampler, DistributedSampler)
    assert isinstance(train_dataloader, DataLoader)

    val_dataloader, val_sampler = timeseries_dm.val_dataloader(num_shards=2)
    assert isinstance(val_sampler, DistributedSampler)
    assert isinstance(val_dataloader, DataLoader)

    test_dataloader, test_sampler = timeseries_dm.test_dataloader(num_shards=2)
    assert isinstance(test_sampler, DistributedSampler)
    assert isinstance(test_dataloader, DataLoader)
    DistributedManager.cleanup()


@nfsdata_or_fail
def test_CoupledTimeSeriesDataModule_get_coupled_vars(
    data_dir, create_path, dataset_name, scaling_double_dict, pytestconfig
):
    variables = ["z500", "z1000"]
    constant_coupler = [
        {
            "coupler": "ConstantCoupler",
            "params": {
                "batch_size": 1,
                "variables": ["z250"],
                "input_times": ["0h"],
                "input_time_dim": 1,
                "output_time_dim": 1,
                "presteps": 0,
                "prepared_coupled_data": True,
            },
        }
    ]

    # Constant coupler
    # Internally initializes DistributedManager
    timeseries_dm = CoupledTimeSeriesDataModule(
        src_directory=create_path,
        dst_directory=data_dir,
        dataset_name=dataset_name,
        input_variables=variables,
        batch_size=1,
        prebuilt_dataset=True,
        scaling=scaling_double_dict,
        couplings=constant_coupler,
    )

    outvar = timeseries_dm._get_coupled_vars()
    outvar.sort()
    expected = ["z250"]
    expected.sort()

    assert expected == outvar

    average_coupler = [
        {
            "coupler": "TrailingAverageCoupler",
            "params": {
                "batch_size": 1,
                "variables": ["z250"],
                "input_times": ["6h"],
                "averaging_window": "6h",
                "input_time_dim": 1,
                "output_time_dim": 1,
                "presteps": 0,
                "prepared_coupled_data": True,
            },
        }
    ]
    # Average coupler
    # Internally initializes DistributedManager
    timeseries_dm = CoupledTimeSeriesDataModule(
        src_directory=create_path,
        dst_directory=data_dir,
        dataset_name=dataset_name,
        input_variables=variables,
        batch_size=1,
        prebuilt_dataset=True,
        scaling=scaling_double_dict,
        couplings=average_coupler,
    )
    outvar = timeseries_dm._get_coupled_vars()
    outvar.sort()

    assert expected == outvar

    DistributedManager.cleanup()<|MERGE_RESOLUTION|>--- conflicted
+++ resolved
@@ -763,14 +763,15 @@
     # open our test dataset
     ds_path = Path(data_dir, dataset_name + ".zarr")
     zarr_ds = xr.open_zarr(ds_path)
-<<<<<<< HEAD
-    expected = np.transpose(zarr_ds.constants.values, axes=(1, 0, 2, 3)) / 2.0
-=======
-    expected = np.transpose(
-        zarr_ds.constants.sel(channel_c=list(constants.keys())).values,
-        axes=(1, 0, 2, 3),
-    )
->>>>>>> 1affed7c
+
+    # divide by 2 due to scaling
+    expected = (
+        np.transpose(
+            zarr_ds.constants.sel(channel_c=list(constants.keys())).values,
+            axes=(1, 0, 2, 3),
+        )
+        / 2.0
+    )
 
     assert np.array_equal(
         timeseries_dm.get_constants(),
